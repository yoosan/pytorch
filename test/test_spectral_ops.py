import torch
import unittest
import math
from contextlib import contextmanager
from itertools import product
import itertools

from torch.testing._internal.common_utils import \
    (TestCase, run_tests, TEST_WITH_SLOW, TEST_NUMPY, TEST_LIBROSA, slowAwareTest)
from torch.testing._internal.common_device_type import \
    (instantiate_device_type_tests, ops, dtypes, onlyOnCPUAndCUDA,
     skipCPUIfNoMkl, skipCUDAIfRocm, deviceCountAtLeast, onlyCUDA, OpDTypes)
from torch.testing._internal.common_methods_invocations import spectral_funcs
from torch.autograd.gradcheck import gradgradcheck

from distutils.version import LooseVersion
from typing import Optional, List


if TEST_NUMPY:
    import numpy as np


if TEST_LIBROSA:
    import librosa


def _complex_stft(x, *args, **kwargs):
    # Transform real and imaginary components separably
    stft_real = torch.stft(x.real, *args, **kwargs, return_complex=True, onesided=False)
    stft_imag = torch.stft(x.imag, *args, **kwargs, return_complex=True, onesided=False)
    return stft_real + 1j * stft_imag


def _hermitian_conj(x, dim):
    """Returns the hermitian conjugate along a single dimension

    H(x)[i] = conj(x[-i])
    """
    out = torch.empty_like(x)
    mid = (x.size(dim) - 1) // 2
    idx = [slice(None)] * out.dim()
    idx_center = list(idx)
    idx_center[dim] = 0
    out[idx] = x[idx]

    idx_neg = list(idx)
    idx_neg[dim] = slice(-mid, None)
    idx_pos = idx
    idx_pos[dim] = slice(1, mid + 1)

    out[idx_pos] = x[idx_neg].flip(dim)
    out[idx_neg] = x[idx_pos].flip(dim)
    if (2 * mid + 1 < x.size(dim)):
        idx[dim] = mid + 1
        out[idx] = x[idx]
    return out.conj()


def _complex_istft(x, *args, **kwargs):
    # Decompose into Hermitian (FFT of real) and anti-Hermitian (FFT of imaginary)
    n_fft = x.size(-2)
    slc = (Ellipsis, slice(None, n_fft // 2 + 1), slice(None))

    hconj = _hermitian_conj(x, dim=-2)
    x_hermitian = (x + hconj) / 2
    x_antihermitian = (x - hconj) / 2
    istft_real = torch.istft(x_hermitian[slc], *args, **kwargs, onesided=True)
    istft_imag = torch.istft(-1j * x_antihermitian[slc], *args, **kwargs, onesided=True)
    return torch.complex(istft_real, istft_imag)


def _stft_reference(x, hop_length, window):
    r"""Reference stft implementation

    This doesn't implement all of torch.stft, only the STFT definition:

    .. math:: X(m, \omega) = \sum_n x[n]w[n - m] e^{-jn\omega}

    """
    n_fft = window.numel()
    X = torch.empty((n_fft, (x.numel() - n_fft + hop_length) // hop_length),
                    device=x.device, dtype=torch.cdouble)
    for m in range(X.size(1)):
        start = m * hop_length
        if start + n_fft > x.numel():
            slc = torch.empty(n_fft, device=x.device, dtype=x.dtype)
            tmp = x[start:]
            slc[:tmp.numel()] = tmp
        else:
            slc = x[start: start + n_fft]
        X[:, m] = torch.fft.fft(slc * window)
    return X


# Tests of functions related to Fourier analysis in the torch.fft namespace
class TestFFT(TestCase):
    exact_dtype = True

    @skipCPUIfNoMkl
    @skipCUDAIfRocm
<<<<<<< HEAD
    def test_fft_function_clobbered(self, device):
        t = torch.randn((100, 2), device=device)
        eager_result = fft_fn(t, 1)

        def method_fn(t):
            return t.fft(1)
        scripted_method_fn = torch.jit.script(method_fn)

        self.assertEqual(scripted_method_fn(t), eager_result)

        with self.assertRaisesRegex(TypeError, "'module' object is not callable"):
            torch.fft(t, 1)

=======
>>>>>>> 1184501e
    @onlyOnCPUAndCUDA
    @ops([op for op in spectral_funcs if not op.ndimensional])
    def test_reference_1d(self, device, dtype, op):
        norm_modes = ((None, "forward", "backward", "ortho")
                      if LooseVersion(np.__version__) >= '1.20.0'
                      else (None, "ortho"))
        test_args = [
            *product(
                # input
                (torch.randn(67, device=device, dtype=dtype),
                 torch.randn(80, device=device, dtype=dtype),
                 torch.randn(12, 14, device=device, dtype=dtype),
                 torch.randn(9, 6, 3, device=device, dtype=dtype)),
                # n
                (None, 50, 6),
                # dim
                (-1, 0),
                # norm
                norm_modes
            ),
            # Test transforming middle dimensions of multi-dim tensor
            *product(
                (torch.randn(4, 5, 6, 7, device=device, dtype=dtype),),
                (None,),
                (1, 2, -2,),
                norm_modes
            )
        ]

        torch_fn = op.get_op()
        numpy_fn = op.ref

        def fn(t: torch.Tensor, n: Optional[int], dim: int, norm: Optional[str]):
            return torch_fn(t, n, dim, norm)
        scripted_fn = torch.jit.script(fn)

        # TODO: revisit the following function if t.fft() becomes torch.fft.fft
        # def method_fn(t, n, dim, norm):
        #     return getattr(t, fname)(n, dim, norm)
        # scripted_method_fn = torch.jit.script(method_fn)

        # TODO: revisit the following function if t.fft() becomes torch.fft.fft
        # torch_fns = (torch.fft.fft, torch.Tensor.fft, scripted_fn, scripted_method_fn)
        torch_fns = (torch_fn, scripted_fn)

        for iargs in test_args:
            args = list(iargs)
            input = args[0]
            args = args[1:]

            expected = numpy_fn(input.cpu().numpy(), *args)
            exact_dtype = dtype in (torch.double, torch.complex128)
            for fn in torch_fns:
                actual = fn(input, *args)
                self.assertEqual(actual, expected, exact_dtype=exact_dtype)

    @skipCUDAIfRocm
    @skipCPUIfNoMkl
    @onlyOnCPUAndCUDA
    @dtypes(torch.float, torch.double, torch.complex64, torch.complex128)
    def test_fft_round_trip(self, device, dtype):
        # Test that round trip through ifft(fft(x)) is the identity
        test_args = list(product(
            # input
            (torch.randn(67, device=device, dtype=dtype),
             torch.randn(80, device=device, dtype=dtype),
             torch.randn(12, 14, device=device, dtype=dtype),
             torch.randn(9, 6, 3, device=device, dtype=dtype)),
            # dim
            (-1, 0),
            # norm
            (None, "forward", "backward", "ortho")
        ))

        fft_functions = [(torch.fft.fft, torch.fft.ifft)]
        # Real-only functions
        if not dtype.is_complex:
            # NOTE: Using ihfft as "forward" transform to avoid needing to
            # generate true half-complex input
            fft_functions += [(torch.fft.rfft, torch.fft.irfft),
                              (torch.fft.ihfft, torch.fft.hfft)]

        for forward, backward in fft_functions:
            for x, dim, norm in test_args:
                kwargs = {
                    'n': x.size(dim),
                    'dim': dim,
                    'norm': norm,
                }

                y = backward(forward(x, **kwargs), **kwargs)
                # For real input, ifft(fft(x)) will convert to complex
                self.assertEqual(x, y, exact_dtype=(
                    forward != torch.fft.fft or x.is_complex()))

    # Note: NumPy will throw a ValueError for an empty input
    @onlyOnCPUAndCUDA
    @ops(spectral_funcs)
    def test_empty_fft(self, device, dtype, op):
        t = torch.empty(0, device=device, dtype=dtype)
        match = r"Invalid number of data points \([-\d]*\) specified"

        with self.assertRaisesRegex(RuntimeError, match):
            op(t)

    def test_fft_invalid_dtypes(self, device):
        t = torch.randn(64, device=device, dtype=torch.complex128)

        with self.assertRaisesRegex(RuntimeError, "Expected a real input tensor"):
            torch.fft.rfft(t)

        with self.assertRaisesRegex(RuntimeError, "Expected a real input tensor"):
            torch.fft.rfftn(t)

        with self.assertRaisesRegex(RuntimeError, "Expected a real input tensor"):
            torch.fft.ihfft(t)

    @skipCUDAIfRocm
    @skipCPUIfNoMkl
    @onlyOnCPUAndCUDA
    @dtypes(torch.int8, torch.float, torch.double, torch.complex64, torch.complex128)
    def test_fft_type_promotion(self, device, dtype):
        if dtype.is_complex or dtype.is_floating_point:
            t = torch.randn(64, device=device, dtype=dtype)
        else:
            t = torch.randint(-2, 2, (64,), device=device, dtype=dtype)

        PROMOTION_MAP = {
            torch.int8: torch.complex64,
            torch.float: torch.complex64,
            torch.double: torch.complex128,
            torch.complex64: torch.complex64,
            torch.complex128: torch.complex128,
        }
        T = torch.fft.fft(t)
        self.assertEqual(T.dtype, PROMOTION_MAP[dtype])

        PROMOTION_MAP_C2R = {
            torch.int8: torch.float,
            torch.float: torch.float,
            torch.double: torch.double,
            torch.complex64: torch.float,
            torch.complex128: torch.double,
        }
        R = torch.fft.hfft(t)
        self.assertEqual(R.dtype, PROMOTION_MAP_C2R[dtype])

        if not dtype.is_complex:
            PROMOTION_MAP_R2C = {
                torch.int8: torch.complex64,
                torch.float: torch.complex64,
                torch.double: torch.complex128,
            }
            C = torch.fft.rfft(t)
            self.assertEqual(C.dtype, PROMOTION_MAP_R2C[dtype])

    @onlyOnCPUAndCUDA
    @ops(spectral_funcs, dtypes=OpDTypes.unsupported,
         allowed_dtypes=[torch.half, torch.bfloat16])
    def test_fft_half_and_bfloat16_errors(self, device, dtype, op):
        # TODO: Remove torch.half error when complex32 is fully implemented
        x = torch.randn(64, device=device).to(dtype)
        with self.assertRaisesRegex(RuntimeError, "Unsupported dtype "):
            op(x)


    def _fft_grad_check_helper(self, torch_fn, input, args):
        inputs = (input.detach().requires_grad_(),)

        def test_fn(x):
            return torch_fn(x, *args)

        self.assertTrue(torch.autograd.gradcheck(test_fn, inputs))
        if TEST_WITH_SLOW:
            self.assertTrue(gradgradcheck(test_fn, inputs))


    @slowAwareTest
    @onlyOnCPUAndCUDA
    @ops(spectral_funcs, allowed_dtypes=[torch.double, torch.complex128])  # gradcheck requires double
    def test_backward_1d(self, device, dtype, op):
        test_args = list(product(
            # input
            (torch.randn(67, device=device, dtype=dtype),
             torch.randn(9, 6, 3, device=device, dtype=dtype)),
            # n
            (None, 6),
            # dim
            (-1, 0),
            # norm
            (None, "forward", "backward", "ortho") if TEST_WITH_SLOW else (None,)
        ))

        for iargs in test_args:
            args = list(iargs)
            input = args[0]
            args = args[1:]
            self._fft_grad_check_helper(op.get_op(), input, args)

    # nd-fft tests

    @onlyOnCPUAndCUDA
    @unittest.skipIf(not TEST_NUMPY, 'NumPy not found')
    @ops([op for op in spectral_funcs if op.ndimensional])
    def test_reference_nd(self, device, dtype, op):
        norm_modes = ((None, "forward", "backward", "ortho")
                      if LooseVersion(np.__version__) >= '1.20.0'
                      else (None, "ortho"))

        # input_ndim, s, dim
        transform_desc = [
            *product(range(2, 5), (None,), (None, (0,), (0, -1))),
            *product(range(2, 5), (None, (4, 10)), (None,)),
            (6, None, None),
            (5, None, (1, 3, 4)),
            (3, None, (0, -1)),
            (3, None, (1,)),
            (1, None, (0,)),
            (4, (10, 10), None),
            (4, (10, 10), (0, 1))
        ]

        for input_ndim, s, dim in transform_desc:
            shape = itertools.islice(itertools.cycle(range(4, 9)), input_ndim)
            input = torch.randn(*shape, device=device, dtype=dtype)
            for norm in norm_modes:
                torch_fn = op.get_op()
                numpy_fn = op.ref

                def fn(t: torch.Tensor, s: Optional[List[int]], dim: Optional[List[int]], norm: Optional[str]):
                    return torch_fn(t, s, dim, norm)

                torch_fns = (torch_fn, torch.jit.script(fn))

                expected = numpy_fn(input.cpu().numpy(), s, dim, norm)
                exact_dtype = dtype in (torch.double, torch.complex128)
                for fn in torch_fns:
                    actual = fn(input, s, dim, norm)
                    self.assertEqual(actual, expected, exact_dtype=exact_dtype)

    @skipCUDAIfRocm
    @skipCPUIfNoMkl
    @onlyOnCPUAndCUDA
    @dtypes(torch.float, torch.double, torch.complex64, torch.complex128)
    def test_fftn_round_trip(self, device, dtype):
        norm_modes = (None, "forward", "backward", "ortho")

        # input_ndim, dim
        transform_desc = [
            *product(range(2, 5), (None, (0,), (0, -1))),
            *product(range(2, 5), (None,)),
            (7, None),
            (5, (1, 3, 4)),
            (3, (0, -1)),
            (3, (1,)),
            (1, 0),
        ]

        fft_functions = [(torch.fft.fftn, torch.fft.ifftn)]

        # Real-only functions
        if not dtype.is_complex:
            fft_functions += [(torch.fft.rfftn, torch.fft.irfftn)]

        for input_ndim, dim in transform_desc:
            shape = itertools.islice(itertools.cycle(range(4, 9)), input_ndim)
            x = torch.randn(*shape, device=device, dtype=dtype)

            for (forward, backward), norm in product(fft_functions, norm_modes):
                if isinstance(dim, tuple):
                    s = [x.size(d) for d in dim]
                else:
                    s = x.size() if dim is None else x.size(dim)

                kwargs = {'s': s, 'dim': dim, 'norm': norm}
                y = backward(forward(x, **kwargs), **kwargs)
                # For real input, ifftn(fftn(x)) will convert to complex
                self.assertEqual(x, y, exact_dtype=(
                    forward != torch.fft.fftn or x.is_complex()))

    @slowAwareTest
    @onlyOnCPUAndCUDA
    @ops([op for op in spectral_funcs if op.ndimensional],
         allowed_dtypes=[torch.double, torch.complex128])  # gradcheck requires double
    def test_backward_nd(self, device, dtype, op):
        # input_ndim, s, dim
        transform_desc = [
            *product((2, 3), (None,), (None, (0,), (0, -1))),
            *product((2, 3), (None, (4, 10)), (None,)),
            (4, None, None),
            (3, (10, 10), (0, 1)),
            (2, (1, 1), (0, 1)),
            (2, None, (1,)),
            (1, None, (0,)),
            (1, (11,), (0,)),
        ]
        if not TEST_WITH_SLOW:
            transform_desc = [desc for desc in transform_desc if desc[0] < 3]
        norm_modes = (None, "forward", "backward", "ortho") if TEST_WITH_SLOW else (None, )

        for input_ndim, s, dim in transform_desc:
            shape = itertools.islice(itertools.cycle(range(4, 9)), input_ndim)
            input = torch.randn(*shape, device=device, dtype=dtype)

            for norm in norm_modes:
                self._fft_grad_check_helper(op.get_op(), input, (s, dim, norm))

    @onlyOnCPUAndCUDA
    @ops([op for op in spectral_funcs if op.ndimensional],
         allowed_dtypes=[torch.float, torch.cfloat])
    def test_fftn_invalid(self, device, dtype, op):
        a = torch.rand(10, 10, 10, device=device, dtype=dtype)

        with self.assertRaisesRegex(RuntimeError, "FFT dims must be unique"):
            op(a, dim=(0, 1, 0))

        with self.assertRaisesRegex(RuntimeError, "FFT dims must be unique"):
            op(a, dim=(2, -1))

        with self.assertRaisesRegex(RuntimeError, "dim and shape .* same length"):
            op(a, s=(1,), dim=(0, 1))

        with self.assertRaisesRegex(IndexError, "Dimension out of range"):
            op(a, dim=(3,))

        with self.assertRaisesRegex(RuntimeError, "tensor only has 3 dimensions"):
            op(a, s=(10, 10, 10, 10))

    # 2d-fft tests

    # NOTE: 2d transforms are only thin wrappers over n-dim transforms,
    # so don't require exhaustive testing.

    @skipCPUIfNoMkl
    @skipCUDAIfRocm
    @onlyOnCPUAndCUDA
    @dtypes(torch.double, torch.complex128)
    def test_fft2_numpy(self, device, dtype):
        norm_modes = ((None, "forward", "backward", "ortho")
                      if LooseVersion(np.__version__) >= '1.20.0'
                      else (None, "ortho"))

        # input_ndim, s
        transform_desc = [
            *product(range(2, 5), (None, (4, 10))),
        ]

        fft_functions = ['fft2', 'ifft2', 'irfft2']
        if dtype.is_floating_point:
            fft_functions += ['rfft2']

        for input_ndim, s in transform_desc:
            shape = itertools.islice(itertools.cycle(range(4, 9)), input_ndim)
            input = torch.randn(*shape, device=device, dtype=dtype)
            for fname, norm in product(fft_functions, norm_modes):
                torch_fn = getattr(torch.fft, fname)
                numpy_fn = getattr(np.fft, fname)

                def fn(t: torch.Tensor, s: Optional[List[int]], dim: List[int] = (-2, -1), norm: Optional[str] = None):
                    return torch_fn(t, s, dim, norm)

                torch_fns = (torch_fn, torch.jit.script(fn))

                # Once with dim defaulted
                input_np = input.cpu().numpy()
                expected = numpy_fn(input_np, s, norm=norm)
                for fn in torch_fns:
                    actual = fn(input, s, norm=norm)
                    self.assertEqual(actual, expected)

                # Once with explicit dims
                dim = (1, 0)
                expected = numpy_fn(input.cpu(), s, dim, norm)
                for fn in torch_fns:
                    actual = fn(input, s, dim, norm)
                    self.assertEqual(actual, expected)

    @skipCUDAIfRocm
    @skipCPUIfNoMkl
    @onlyOnCPUAndCUDA
    @dtypes(torch.float, torch.complex64)
    def test_fft2_fftn_equivalence(self, device, dtype):
        norm_modes = (None, "forward", "backward", "ortho")

        # input_ndim, s, dim
        transform_desc = [
            *product(range(2, 5), (None, (4, 10)), (None, (1, 0))),
            (3, None, (0, 2)),
        ]

        fft_functions = ['fft', 'ifft', 'irfft']
        # Real-only functions
        if dtype.is_floating_point:
            fft_functions += ['rfft']

        for input_ndim, s, dim in transform_desc:
            shape = itertools.islice(itertools.cycle(range(4, 9)), input_ndim)
            x = torch.randn(*shape, device=device, dtype=dtype)

            for func, norm in product(fft_functions, norm_modes):
                f2d = getattr(torch.fft, func + '2')
                fnd = getattr(torch.fft, func + 'n')

                kwargs = {'s': s, 'norm': norm}

                if dim is not None:
                    kwargs['dim'] = dim
                    expect = fnd(x, **kwargs)
                else:
                    expect = fnd(x, dim=(-2, -1), **kwargs)

                actual = f2d(x, **kwargs)

                self.assertEqual(actual, expect)

    @skipCUDAIfRocm
    @skipCPUIfNoMkl
    @onlyOnCPUAndCUDA
    def test_fft2_invalid(self, device):
        a = torch.rand(10, 10, 10, device=device)
        fft_funcs = (torch.fft.fft2, torch.fft.ifft2,
                     torch.fft.rfft2, torch.fft.irfft2)

        for func in fft_funcs:
            with self.assertRaisesRegex(RuntimeError, "FFT dims must be unique"):
                func(a, dim=(0, 0))

            with self.assertRaisesRegex(RuntimeError, "FFT dims must be unique"):
                func(a, dim=(2, -1))

            with self.assertRaisesRegex(RuntimeError, "dim and shape .* same length"):
                func(a, s=(1,))

            with self.assertRaisesRegex(IndexError, "Dimension out of range"):
                func(a, dim=(2, 3))

        c = torch.complex(a, a)
        with self.assertRaisesRegex(RuntimeError, "Expected a real input"):
            torch.fft.rfft2(c)

    # Helper functions

    @skipCPUIfNoMkl
    @skipCUDAIfRocm
    @onlyOnCPUAndCUDA
    @unittest.skipIf(not TEST_NUMPY, 'NumPy not found')
    @dtypes(torch.float, torch.double)
    def test_fftfreq_numpy(self, device, dtype):
        test_args = [
            *product(
                # n
                range(1, 20),
                # d
                (None, 10.0),
            )
        ]

        functions = ['fftfreq', 'rfftfreq']

        for fname in functions:
            torch_fn = getattr(torch.fft, fname)
            numpy_fn = getattr(np.fft, fname)

            for n, d in test_args:
                args = (n,) if d is None else (n, d)
                expected = numpy_fn(*args)
                actual = torch_fn(*args, device=device, dtype=dtype)
                self.assertEqual(actual, expected, exact_dtype=False)

    @skipCPUIfNoMkl
    @skipCUDAIfRocm
    @onlyOnCPUAndCUDA
    @unittest.skipIf(not TEST_NUMPY, 'NumPy not found')
    @dtypes(torch.float, torch.double, torch.complex64, torch.complex128)
    def test_fftshift_numpy(self, device, dtype):
        test_args = [
            # shape, dim
            *product(((11,), (12,)), (None, 0, -1)),
            *product(((4, 5), (6, 6)), (None, 0, (-1,))),
            *product(((1, 1, 4, 6, 7, 2),), (None, (3, 4))),
        ]

        functions = ['fftshift', 'ifftshift']

        for shape, dim in test_args:
            input = torch.rand(*shape, device=device, dtype=dtype)
            input_np = input.cpu().numpy()

            for fname in functions:
                torch_fn = getattr(torch.fft, fname)
                numpy_fn = getattr(np.fft, fname)

                expected = numpy_fn(input_np, axes=dim)
                actual = torch_fn(input, dim=dim)
                self.assertEqual(actual, expected)

    @skipCPUIfNoMkl
    @skipCUDAIfRocm
    @onlyOnCPUAndCUDA
    @unittest.skipIf(not TEST_NUMPY, 'NumPy not found')
    @dtypes(torch.float, torch.double)
    def test_fftshift_frequencies(self, device, dtype):
        for n in range(10, 15):
            sorted_fft_freqs = torch.arange(-(n // 2), n - (n // 2),
                                            device=device, dtype=dtype)
            x = torch.fft.fftfreq(n, d=1 / n, device=device, dtype=dtype)

            # Test fftshift sorts the fftfreq output
            shifted = torch.fft.fftshift(x)
            self.assertTrue(torch.allclose(shifted, shifted.sort().values))
            self.assertEqual(sorted_fft_freqs, shifted)

            # And ifftshift is the inverse
            self.assertEqual(x, torch.fft.ifftshift(shifted))

    # Legacy fft tests
    def _test_fft_ifft_rfft_irfft(self, device, dtype):
        complex_dtype = {
            torch.float16: torch.complex32,
            torch.float32: torch.complex64,
            torch.float64: torch.complex128
        }[dtype]

        def _test_complex(sizes, signal_ndim, prepro_fn=lambda x: x):
            x = prepro_fn(torch.randn(*sizes, dtype=complex_dtype, device=device))
            dim = tuple(range(-signal_ndim, 0))
            for norm in ('ortho', None):
                res = torch.fft.fftn(x, dim=dim, norm=norm)
                rec = torch.fft.ifftn(res, dim=dim, norm=norm)
                self.assertEqual(x, rec, atol=1e-8, rtol=0, msg='fft and ifft')
                res = torch.fft.ifftn(x, dim=dim, norm=norm)
                rec = torch.fft.fftn(res, dim=dim, norm=norm)
                self.assertEqual(x, rec, atol=1e-8, rtol=0, msg='ifft and fft')

        def _test_real(sizes, signal_ndim, prepro_fn=lambda x: x):
            x = prepro_fn(torch.randn(*sizes, dtype=dtype, device=device))
            signal_numel = 1
            signal_sizes = x.size()[-signal_ndim:]
            dim = tuple(range(-signal_ndim, 0))
            for norm in (None, 'ortho'):
                res = torch.fft.rfftn(x, dim=dim, norm=norm)
                rec = torch.fft.irfftn(res, s=signal_sizes, dim=dim, norm=norm)
                self.assertEqual(x, rec, atol=1e-8, rtol=0, msg='rfft and irfft')
                res = torch.fft.fftn(x, dim=dim, norm=norm)
                rec = torch.fft.ifftn(res, dim=dim, norm=norm)
                x_complex = torch.complex(x, torch.zeros_like(x))
                self.assertEqual(x_complex, rec, atol=1e-8, rtol=0, msg='fft and ifft (from real)')

        # contiguous case
        _test_real((100,), 1)
        _test_real((10, 1, 10, 100), 1)
        _test_real((100, 100), 2)
        _test_real((2, 2, 5, 80, 60), 2)
        _test_real((50, 40, 70), 3)
        _test_real((30, 1, 50, 25, 20), 3)

        _test_complex((100,), 1)
        _test_complex((100, 100), 1)
        _test_complex((100, 100), 2)
        _test_complex((1, 20, 80, 60), 2)
        _test_complex((50, 40, 70), 3)
        _test_complex((6, 5, 50, 25, 20), 3)

        # non-contiguous case
        _test_real((165,), 1, lambda x: x.narrow(0, 25, 100))  # input is not aligned to complex type
        _test_real((100, 100, 3), 1, lambda x: x[:, :, 0])
        _test_real((100, 100), 2, lambda x: x.t())
        _test_real((20, 100, 10, 10), 2, lambda x: x.view(20, 100, 100)[:, :60])
        _test_real((65, 80, 115), 3, lambda x: x[10:60, 13:53, 10:80])
        _test_real((30, 20, 50, 25), 3, lambda x: x.transpose(1, 2).transpose(2, 3))

        _test_complex((100,), 1, lambda x: x.expand(100, 100))
        _test_complex((20, 90, 110), 2, lambda x: x[:, 5:85].narrow(2, 5, 100))
        _test_complex((40, 60, 3, 80), 3, lambda x: x.transpose(2, 0).select(0, 2)[5:55, :, 10:])
        _test_complex((30, 55, 50, 22), 3, lambda x: x[:, 3:53, 15:40, 1:21])

    @skipCUDAIfRocm
    @skipCPUIfNoMkl
    @onlyOnCPUAndCUDA
    @dtypes(torch.double)
    def test_fft_ifft_rfft_irfft(self, device, dtype):
        self._test_fft_ifft_rfft_irfft(device, dtype)

    @deviceCountAtLeast(1)
    @skipCUDAIfRocm
    @onlyCUDA
    @dtypes(torch.double)
    def test_cufft_plan_cache(self, devices, dtype):
        @contextmanager
        def plan_cache_max_size(device, n):
            if device is None:
                plan_cache = torch.backends.cuda.cufft_plan_cache
            else:
                plan_cache = torch.backends.cuda.cufft_plan_cache[device]
            original = plan_cache.max_size
            plan_cache.max_size = n
            yield
            plan_cache.max_size = original

        with plan_cache_max_size(devices[0], max(1, torch.backends.cuda.cufft_plan_cache.size - 10)):
            self._test_fft_ifft_rfft_irfft(devices[0], dtype)

        with plan_cache_max_size(devices[0], 0):
            self._test_fft_ifft_rfft_irfft(devices[0], dtype)

        torch.backends.cuda.cufft_plan_cache.clear()

        # check that stll works after clearing cache
        with plan_cache_max_size(devices[0], 10):
            self._test_fft_ifft_rfft_irfft(devices[0], dtype)

        with self.assertRaisesRegex(RuntimeError, r"must be non-negative"):
            torch.backends.cuda.cufft_plan_cache.max_size = -1

        with self.assertRaisesRegex(RuntimeError, r"read-only property"):
            torch.backends.cuda.cufft_plan_cache.size = -1

        with self.assertRaisesRegex(RuntimeError, r"but got device with index"):
            torch.backends.cuda.cufft_plan_cache[torch.cuda.device_count() + 10]

        # Multigpu tests
        if len(devices) > 1:
            # Test that different GPU has different cache
            x0 = torch.randn(2, 3, 3, device=devices[0])
            x1 = x0.to(devices[1])
            self.assertEqual(torch.fft.rfftn(x0, dim=(-2, -1)), torch.fft.rfftn(x1, dim=(-2, -1)))
            # If a plan is used across different devices, the following line (or
            # the assert above) would trigger illegal memory access. Other ways
            # to trigger the error include
            #   (1) setting CUDA_LAUNCH_BLOCKING=1 (pytorch/pytorch#19224) and
            #   (2) printing a device 1 tensor.
            x0.copy_(x1)

            # Test that un-indexed `torch.backends.cuda.cufft_plan_cache` uses current device
            with plan_cache_max_size(devices[0], 10):
                with plan_cache_max_size(devices[1], 11):
                    self.assertEqual(torch.backends.cuda.cufft_plan_cache[0].max_size, 10)
                    self.assertEqual(torch.backends.cuda.cufft_plan_cache[1].max_size, 11)

                    self.assertEqual(torch.backends.cuda.cufft_plan_cache.max_size, 10)  # default is cuda:0
                    with torch.cuda.device(devices[1]):
                        self.assertEqual(torch.backends.cuda.cufft_plan_cache.max_size, 11)  # default is cuda:1
                        with torch.cuda.device(devices[0]):
                            self.assertEqual(torch.backends.cuda.cufft_plan_cache.max_size, 10)  # default is cuda:0

                self.assertEqual(torch.backends.cuda.cufft_plan_cache[0].max_size, 10)
                with torch.cuda.device(devices[1]):
                    with plan_cache_max_size(None, 11):  # default is cuda:1
                        self.assertEqual(torch.backends.cuda.cufft_plan_cache[0].max_size, 10)
                        self.assertEqual(torch.backends.cuda.cufft_plan_cache[1].max_size, 11)

                        self.assertEqual(torch.backends.cuda.cufft_plan_cache.max_size, 11)  # default is cuda:1
                        with torch.cuda.device(devices[0]):
                            self.assertEqual(torch.backends.cuda.cufft_plan_cache.max_size, 10)  # default is cuda:0
                        self.assertEqual(torch.backends.cuda.cufft_plan_cache.max_size, 11)  # default is cuda:1

    # passes on ROCm w/ python 2.7, fails w/ python 3.6
    @skipCUDAIfRocm
    @skipCPUIfNoMkl
    @dtypes(torch.double)
    def test_stft(self, device, dtype):
        if not TEST_LIBROSA:
            raise unittest.SkipTest('librosa not found')

        def librosa_stft(x, n_fft, hop_length, win_length, window, center):
            if window is None:
                window = np.ones(n_fft if win_length is None else win_length)
            else:
                window = window.cpu().numpy()
            input_1d = x.dim() == 1
            if input_1d:
                x = x.view(1, -1)
            result = []
            for xi in x:
                ri = librosa.stft(xi.cpu().numpy(), n_fft, hop_length, win_length, window, center=center)
                result.append(torch.from_numpy(np.stack([ri.real, ri.imag], -1)))
            result = torch.stack(result, 0)
            if input_1d:
                result = result[0]
            return result

        def _test(sizes, n_fft, hop_length=None, win_length=None, win_sizes=None,
                  center=True, expected_error=None):
            x = torch.randn(*sizes, dtype=dtype, device=device)
            if win_sizes is not None:
                window = torch.randn(*win_sizes, dtype=dtype, device=device)
            else:
                window = None
            if expected_error is None:
                result = x.stft(n_fft, hop_length, win_length, window, center=center)
                # NB: librosa defaults to np.complex64 output, no matter what
                # the input dtype
                ref_result = librosa_stft(x, n_fft, hop_length, win_length, window, center)
                self.assertEqual(result, ref_result, atol=7e-6, rtol=0, msg='stft comparison against librosa', exact_dtype=False)
                # With return_complex=True, the result is the same but viewed as complex instead of real
                result_complex = x.stft(n_fft, hop_length, win_length, window, center=center, return_complex=True)
                self.assertEqual(result_complex, torch.view_as_complex(result))
            else:
                self.assertRaises(expected_error,
                                  lambda: x.stft(n_fft, hop_length, win_length, window, center=center))

        for center in [True, False]:
            _test((10,), 7, center=center)
            _test((10, 4000), 1024, center=center)

            _test((10,), 7, 2, center=center)
            _test((10, 4000), 1024, 512, center=center)

            _test((10,), 7, 2, win_sizes=(7,), center=center)
            _test((10, 4000), 1024, 512, win_sizes=(1024,), center=center)

            # spectral oversample
            _test((10,), 7, 2, win_length=5, center=center)
            _test((10, 4000), 1024, 512, win_length=100, center=center)

        _test((10, 4, 2), 1, 1, expected_error=RuntimeError)
        _test((10,), 11, 1, center=False, expected_error=RuntimeError)
        _test((10,), -1, 1, expected_error=RuntimeError)
        _test((10,), 3, win_length=5, expected_error=RuntimeError)
        _test((10,), 5, 4, win_sizes=(11,), expected_error=RuntimeError)
        _test((10,), 5, 4, win_sizes=(1, 1), expected_error=RuntimeError)


    @skipCUDAIfRocm
    @skipCPUIfNoMkl
    @dtypes(torch.double, torch.cdouble)
    def test_complex_stft_roundtrip(self, device, dtype):
        test_args = list(product(
            # input
            (torch.randn(600, device=device, dtype=dtype),
             torch.randn(807, device=device, dtype=dtype),
             torch.randn(12, 14, device=device, dtype=dtype),
             torch.randn(9, 6, device=device, dtype=dtype)),
            # n_fft
            (50, 27),
            # hop_length
            (None, 10),
            # center
            (True,),
            # pad_mode
            ("constant",),
            # normalized
            (True, False),
            # onesided
            (True, False) if not dtype.is_complex else (False,),
        ))

        for args in test_args:
            x, n_fft, hop_length, center, pad_mode, normalized, onesided = args
            common_kwargs = {
                'n_fft': n_fft, 'hop_length': hop_length, 'center': center,
                'normalized': normalized, 'onesided': onesided,
            }

            # Functional interface
            x_stft = torch.stft(x, pad_mode=pad_mode, return_complex=True, **common_kwargs)
            x_roundtrip = torch.istft(x_stft, return_complex=dtype.is_complex,
                                      length=x.size(-1), **common_kwargs)
            self.assertEqual(x_roundtrip, x)

            # Tensor method interface
            x_stft = x.stft(pad_mode=pad_mode, return_complex=True, **common_kwargs)
            x_roundtrip = torch.istft(x_stft, return_complex=dtype.is_complex,
                                      length=x.size(-1), **common_kwargs)
            self.assertEqual(x_roundtrip, x)

    @skipCUDAIfRocm
    @skipCPUIfNoMkl
    @dtypes(torch.double, torch.cdouble)
    def test_stft_roundtrip_complex_window(self, device, dtype):
        test_args = list(product(
            # input
            (torch.randn(600, device=device, dtype=dtype),
             torch.randn(807, device=device, dtype=dtype),
             torch.randn(12, 14, device=device, dtype=dtype),
             torch.randn(9, 6, device=device, dtype=dtype)),
            # n_fft
            (50, 27),
            # hop_length
            (None, 10),
            # pad_mode
            ("constant",),
            # normalized
            (True, False),
        ))
        for args in test_args:
            x, n_fft, hop_length, pad_mode, normalized = args
            window = torch.rand(n_fft, device=device, dtype=torch.cdouble)
            x_stft = torch.stft(
                x, n_fft=n_fft, hop_length=hop_length, window=window,
                center=True, pad_mode=pad_mode, normalized=normalized)
            self.assertEqual(x_stft.dtype, torch.cdouble)
            self.assertEqual(x_stft.size(-2), n_fft)  # Not onesided

            x_roundtrip = torch.istft(
                x_stft, n_fft=n_fft, hop_length=hop_length, window=window,
                center=True, normalized=normalized, length=x.size(-1),
                return_complex=True)
            self.assertEqual(x_stft.dtype, torch.cdouble)

            if not dtype.is_complex:
                self.assertEqual(x_roundtrip.imag, torch.zeros_like(x_roundtrip.imag),
                                 atol=1e-6, rtol=0)
                self.assertEqual(x_roundtrip.real, x)
            else:
                self.assertEqual(x_roundtrip, x)


    @skipCUDAIfRocm
    @skipCPUIfNoMkl
    @dtypes(torch.cdouble)
    def test_complex_stft_definition(self, device, dtype):
        test_args = list(product(
            # input
            (torch.randn(600, device=device, dtype=dtype),
             torch.randn(807, device=device, dtype=dtype)),
            # n_fft
            (50, 27),
            # hop_length
            (10, 15)
        ))

        for args in test_args:
            window = torch.randn(args[1], device=device, dtype=dtype)
            expected = _stft_reference(args[0], args[2], window)
            actual = torch.stft(*args, window=window, center=False)
            self.assertEqual(actual, expected)

    @skipCUDAIfRocm
    @skipCPUIfNoMkl
    @dtypes(torch.cdouble)
    def test_complex_stft_real_equiv(self, device, dtype):
        test_args = list(product(
            # input
            (torch.rand(600, device=device, dtype=dtype),
             torch.rand(807, device=device, dtype=dtype),
             torch.rand(14, 50, device=device, dtype=dtype),
             torch.rand(6, 51, device=device, dtype=dtype)),
            # n_fft
            (50, 27),
            # hop_length
            (None, 10),
            # win_length
            (None, 20),
            # center
            (False, True),
            # pad_mode
            ("constant",),
            # normalized
            (True, False),
        ))

        for args in test_args:
            x, n_fft, hop_length, win_length, center, pad_mode, normalized = args
            expected = _complex_stft(x, n_fft, hop_length=hop_length,
                                     win_length=win_length, pad_mode=pad_mode,
                                     center=center, normalized=normalized)
            actual = torch.stft(x, n_fft, hop_length=hop_length,
                                win_length=win_length, pad_mode=pad_mode,
                                center=center, normalized=normalized)
            self.assertEqual(expected, actual)

    @skipCUDAIfRocm
    @skipCPUIfNoMkl
    @dtypes(torch.cdouble)
    def test_complex_istft_real_equiv(self, device, dtype):
        test_args = list(product(
            # input
            (torch.rand(40, 20, device=device, dtype=dtype),
             torch.rand(25, 1, device=device, dtype=dtype),
             torch.rand(4, 20, 10, device=device, dtype=dtype)),
            # hop_length
            (None, 10),
            # center
            (False, True),
            # normalized
            (True, False),
        ))

        for args in test_args:
            x, hop_length, center, normalized = args
            n_fft = x.size(-2)
            expected = _complex_istft(x, n_fft, hop_length=hop_length,
                                      center=center, normalized=normalized)
            actual = torch.istft(x, n_fft, hop_length=hop_length,
                                 center=center, normalized=normalized,
                                 return_complex=True)
            self.assertEqual(expected, actual)

    @skipCUDAIfRocm
    @skipCPUIfNoMkl
    def test_complex_stft_onesided(self, device):
        # stft of complex input cannot be onesided
        for x_dtype, window_dtype in product((torch.double, torch.cdouble), repeat=2):
            x = torch.rand(100, device=device, dtype=x_dtype)
            window = torch.rand(10, device=device, dtype=window_dtype)

            if x_dtype.is_complex or window_dtype.is_complex:
                with self.assertRaisesRegex(RuntimeError, 'complex'):
                    x.stft(10, window=window, pad_mode='constant', onesided=True)
            else:
                y = x.stft(10, window=window, pad_mode='constant', onesided=True)
                self.assertEqual(y.dtype, torch.double)
                self.assertEqual(y.size(), (6, 51, 2))

        y = torch.rand(100, device=device, dtype=torch.double)
        window = torch.randn(10, device=device, dtype=torch.cdouble)
        with self.assertRaisesRegex(RuntimeError, 'complex'):
            x.stft(10, pad_mode='constant', onesided=True)

    @skipCUDAIfRocm
    @skipCPUIfNoMkl
    def test_fft_input_modification(self, device):
        # FFT functions should not modify their input (gh-34551)

        signal = torch.ones((2, 2, 2), device=device)
        signal_copy = signal.clone()
        spectrum = torch.fft.fftn(signal, dim=(-2, -1))
        self.assertEqual(signal, signal_copy)

        spectrum_copy = spectrum.clone()
        _ = torch.fft.ifftn(spectrum, dim=(-2, -1))
        self.assertEqual(spectrum, spectrum_copy)

        half_spectrum = torch.fft.rfftn(signal, dim=(-2, -1))
        self.assertEqual(signal, signal_copy)

        half_spectrum_copy = half_spectrum.clone()
        _ = torch.fft.irfftn(half_spectrum_copy, s=(2, 2), dim=(-2, -1))
        self.assertEqual(half_spectrum, half_spectrum_copy)

    @onlyOnCPUAndCUDA
    @skipCPUIfNoMkl
    @dtypes(torch.double)
    def test_istft_round_trip_simple_cases(self, device, dtype):
        """stft -> istft should recover the original signale"""
        def _test(input, n_fft, length):
            stft = torch.stft(input, n_fft=n_fft)
            inverse = torch.istft(stft, n_fft=n_fft, length=length)
            self.assertEqual(input, inverse, exact_dtype=True)

        _test(torch.ones(4, dtype=dtype, device=device), 4, 4)
        _test(torch.zeros(4, dtype=dtype, device=device), 4, 4)

    @onlyOnCPUAndCUDA
    @skipCPUIfNoMkl
    @dtypes(torch.double)
    def test_istft_round_trip_various_params(self, device, dtype):
        """stft -> istft should recover the original signale"""
        def _test_istft_is_inverse_of_stft(stft_kwargs):
            # generates a random sound signal for each tril and then does the stft/istft
            # operation to check whether we can reconstruct signal
            data_sizes = [(2, 20), (3, 15), (4, 10)]
            num_trials = 100
            istft_kwargs = stft_kwargs.copy()
            del istft_kwargs['pad_mode']
            for sizes in data_sizes:
                for i in range(num_trials):
                    original = torch.randn(*sizes, dtype=dtype, device=device)
                    stft = torch.stft(original, **stft_kwargs)
                    inversed = torch.istft(stft, length=original.size(1), **istft_kwargs)

                    # trim the original for case when constructed signal is shorter than original
                    original = original[..., :inversed.size(-1)]
                    self.assertEqual(
                        inversed, original, msg='istft comparison against original',
                        atol=7e-6, rtol=0, exact_dtype=True)

        patterns = [
            # hann_window, centered, normalized, onesided
            {
                'n_fft': 12,
                'hop_length': 4,
                'win_length': 12,
                'window': torch.hann_window(12, dtype=dtype, device=device),
                'center': True,
                'pad_mode': 'reflect',
                'normalized': True,
                'onesided': True,
            },
            # hann_window, centered, not normalized, not onesided
            {
                'n_fft': 12,
                'hop_length': 2,
                'win_length': 8,
                'window': torch.hann_window(8, dtype=dtype, device=device),
                'center': True,
                'pad_mode': 'reflect',
                'normalized': False,
                'onesided': False,
            },
            # hamming_window, centered, normalized, not onesided
            {
                'n_fft': 15,
                'hop_length': 3,
                'win_length': 11,
                'window': torch.hamming_window(11, dtype=dtype, device=device),
                'center': True,
                'pad_mode': 'constant',
                'normalized': True,
                'onesided': False,
            },
            # hamming_window, not centered, not normalized, onesided
            # window same size as n_fft
            {
                'n_fft': 5,
                'hop_length': 2,
                'win_length': 5,
                'window': torch.hamming_window(5, dtype=dtype, device=device),
                'center': False,
                'pad_mode': 'constant',
                'normalized': False,
                'onesided': True,
            },
            # hamming_window, not centered, not normalized, not onesided
            # window same size as n_fft
            {
                'n_fft': 3,
                'hop_length': 2,
                'win_length': 3,
                'window': torch.hamming_window(3, dtype=dtype, device=device),
                'center': False,
                'pad_mode': 'reflect',
                'normalized': False,
                'onesided': False,
            },
        ]
        for i, pattern in enumerate(patterns):
            _test_istft_is_inverse_of_stft(pattern)

    @onlyOnCPUAndCUDA
    def test_istft_throws(self, device):
        """istft should throw exception for invalid parameters"""
        stft = torch.zeros((3, 5, 2), device=device)
        # the window is size 1 but it hops 20 so there is a gap which throw an error
        self.assertRaises(
            RuntimeError, torch.istft, stft, n_fft=4,
            hop_length=20, win_length=1, window=torch.ones(1))
        # A window of zeros does not meet NOLA
        invalid_window = torch.zeros(4, device=device)
        self.assertRaises(
            RuntimeError, torch.istft, stft, n_fft=4, win_length=4, window=invalid_window)
        # Input cannot be empty
        self.assertRaises(RuntimeError, torch.istft, torch.zeros((3, 0, 2)), 2)
        self.assertRaises(RuntimeError, torch.istft, torch.zeros((0, 3, 2)), 2)

    @onlyOnCPUAndCUDA
    @skipCUDAIfRocm
    @skipCPUIfNoMkl
    @dtypes(torch.double)
    def test_istft_of_sine(self, device, dtype):
        def _test(amplitude, L, n):
            # stft of amplitude*sin(2*pi/L*n*x) with the hop length and window size equaling L
            x = torch.arange(2 * L + 1, device=device, dtype=dtype)
            original = amplitude * torch.sin(2 * math.pi / L * x * n)
            # stft = torch.stft(original, L, hop_length=L, win_length=L,
            #                   window=torch.ones(L), center=False, normalized=False)
            stft = torch.zeros((L // 2 + 1, 2, 2), device=device, dtype=dtype)
            stft_largest_val = (amplitude * L) / 2.0
            if n < stft.size(0):
                stft[n, :, 1] = -stft_largest_val

            if 0 <= L - n < stft.size(0):
                # symmetric about L // 2
                stft[L - n, :, 1] = stft_largest_val

            inverse = torch.istft(
                stft, L, hop_length=L, win_length=L,
                window=torch.ones(L, device=device, dtype=dtype), center=False, normalized=False)
            # There is a larger error due to the scaling of amplitude
            original = original[..., :inverse.size(-1)]
            self.assertEqual(inverse, original, atol=1e-3, rtol=0)

        _test(amplitude=123, L=5, n=1)
        _test(amplitude=150, L=5, n=2)
        _test(amplitude=111, L=5, n=3)
        _test(amplitude=160, L=7, n=4)
        _test(amplitude=145, L=8, n=5)
        _test(amplitude=80, L=9, n=6)
        _test(amplitude=99, L=10, n=7)

    @onlyOnCPUAndCUDA
    @skipCUDAIfRocm
    @skipCPUIfNoMkl
    @dtypes(torch.double)
    def test_istft_linearity(self, device, dtype):
        num_trials = 100

        def _test(data_size, kwargs):
            for i in range(num_trials):
                tensor1 = torch.randn(data_size, device=device, dtype=dtype)
                tensor2 = torch.randn(data_size, device=device, dtype=dtype)
                a, b = torch.rand(2, dtype=dtype, device=device)
                # Also compare method vs. functional call signature
                istft1 = tensor1.istft(**kwargs)
                istft2 = tensor2.istft(**kwargs)
                istft = a * istft1 + b * istft2
                estimate = torch.istft(a * tensor1 + b * tensor2, **kwargs)
                self.assertEqual(istft, estimate, atol=1e-5, rtol=0)
        patterns = [
            # hann_window, centered, normalized, onesided
            (
                (2, 7, 7, 2),
                {
                    'n_fft': 12,
                    'window': torch.hann_window(12, device=device, dtype=dtype),
                    'center': True,
                    'normalized': True,
                    'onesided': True,
                },
            ),
            # hann_window, centered, not normalized, not onesided
            (
                (2, 12, 7, 2),
                {
                    'n_fft': 12,
                    'window': torch.hann_window(12, device=device, dtype=dtype),
                    'center': True,
                    'normalized': False,
                    'onesided': False,
                },
            ),
            # hamming_window, centered, normalized, not onesided
            (
                (2, 12, 7, 2),
                {
                    'n_fft': 12,
                    'window': torch.hamming_window(12, device=device, dtype=dtype),
                    'center': True,
                    'normalized': True,
                    'onesided': False,
                },
            ),
            # hamming_window, not centered, not normalized, onesided
            (
                (2, 7, 3, 2),
                {
                    'n_fft': 12,
                    'window': torch.hamming_window(12, device=device, dtype=dtype),
                    'center': False,
                    'normalized': False,
                    'onesided': True,
                },
            )
        ]
        for data_size, kwargs in patterns:
            _test(data_size, kwargs)

    @onlyOnCPUAndCUDA
    @skipCPUIfNoMkl
    @skipCUDAIfRocm
    def test_batch_istft(self, device):
        original = torch.tensor([
            [[4., 0.], [4., 0.], [4., 0.], [4., 0.], [4., 0.]],
            [[0., 0.], [0., 0.], [0., 0.], [0., 0.], [0., 0.]],
            [[0., 0.], [0., 0.], [0., 0.], [0., 0.], [0., 0.]]
        ], device=device)

        single = original.repeat(1, 1, 1, 1)
        multi = original.repeat(4, 1, 1, 1)

        i_original = torch.istft(original, n_fft=4, length=4)
        i_single = torch.istft(single, n_fft=4, length=4)
        i_multi = torch.istft(multi, n_fft=4, length=4)

        self.assertEqual(i_original.repeat(1, 1), i_single, atol=1e-6, rtol=0, exact_dtype=True)
        self.assertEqual(i_original.repeat(4, 1), i_multi, atol=1e-6, rtol=0, exact_dtype=True)

instantiate_device_type_tests(TestFFT, globals())

if __name__ == '__main__':
    run_tests()<|MERGE_RESOLUTION|>--- conflicted
+++ resolved
@@ -97,24 +97,6 @@
 class TestFFT(TestCase):
     exact_dtype = True
 
-    @skipCPUIfNoMkl
-    @skipCUDAIfRocm
-<<<<<<< HEAD
-    def test_fft_function_clobbered(self, device):
-        t = torch.randn((100, 2), device=device)
-        eager_result = fft_fn(t, 1)
-
-        def method_fn(t):
-            return t.fft(1)
-        scripted_method_fn = torch.jit.script(method_fn)
-
-        self.assertEqual(scripted_method_fn(t), eager_result)
-
-        with self.assertRaisesRegex(TypeError, "'module' object is not callable"):
-            torch.fft(t, 1)
-
-=======
->>>>>>> 1184501e
     @onlyOnCPUAndCUDA
     @ops([op for op in spectral_funcs if not op.ndimensional])
     def test_reference_1d(self, device, dtype, op):
