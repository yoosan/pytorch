--- conflicted
+++ resolved
@@ -17,36 +17,16 @@
 const float kLowSamplingProb = 0.0001;
 }
 
-<<<<<<< HEAD
-void setupBenchmarkCallbacks() {
-  at::enableRecordFunction();
-  at::clearCallbacks();
-  // non-sampled callback
-  at::addGlobalCallback(at::RecordFunctionCallback(
-      [](const at::RecordFunction& fn) { return nullptr; },
-      [](const at::RecordFunction&, at::ObserverContext*) {})
-    .needsInputs(true));
-
-  // sampled
-  for (auto idx = 0; idx < kNumSampledCb; ++idx) {
-    at::addGlobalCallback(at::RecordFunctionCallback(
-        [](const at::RecordFunction& fn) { return nullptr; },
-        [](const at::RecordFunction&, at::ObserverContext*) {})
-      .needsInputs(true)
-      .samplingProb(kSampingProb)
-    );
-=======
 void addTestCallback(
     double sampling_prob = 1.0,
-    std::function<void(const at::RecordFunction&)> fn =
-        [](const at::RecordFunction&) {}) {
+    std::function<std::unique_ptr<at::ObserverContext>(const at::RecordFunction&)> fn =
+        [](const at::RecordFunction&) { return nullptr; }) {
   auto cb = at::RecordFunctionCallback(
       std::move(fn),
-      [](const at::RecordFunction&) {})
+      [](const at::RecordFunction&, at::ObserverContext*) {})
     .needsInputs(false);
   if (sampling_prob < 1.0) {
     cb.samplingProb(sampling_prob);
->>>>>>> ae4b7703
   }
   at::addGlobalCallback(cb);
 }
@@ -131,15 +111,8 @@
       kLowSamplingProb,
       [&](const at::RecordFunction& fn) {
         ++cb_count;
-<<<<<<< HEAD
         return nullptr;
-      },
-      [](const at::RecordFunction&, at::ObserverContext*) {})
-    .needsInputs(true)
-    .samplingProb(kLowSamplingProb)
-=======
       }
->>>>>>> ae4b7703
   );
 
   auto duration = runPureRecordFunctionBench(FLAGS_sampled_iter);
